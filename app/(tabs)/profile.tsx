import React, { useState, useEffect, useCallback, useRef } from 'react';
import {
  View,
  Text,
  ScrollView,
  TouchableOpacity,
  StyleSheet,
  Alert,
  ActivityIndicator,
  Modal,
  TextInput,
  Share as ShareAPI,
  Image,
} from 'react-native';
import { useRouter } from 'expo-router';
import { useAuth } from '@/contexts/AuthContext';
import { useHousehold } from '@/contexts/HouseholdContext';
import DisasterMap from '@/components/maps/DisasterMap';
import { colors } from '@/lib/theme';
import { supabase, Tables } from '@/lib/supabase';
import { formatPhoneNumber } from '@/utils/phoneUtils';
import { pdfExportService, HouseholdData, InventoryData, ChecklistData, MapData } from '@/services/pdf-export';
import { captureRef } from 'react-native-view-shot';
<<<<<<< HEAD
import { generateAllChecklists } from '@/lib/checklist';
=======
import * as ImagePicker from 'expo-image-picker';
>>>>>>> e00b3d47
import { 
  Home,
  Users,
  Plus,
  Settings,
  LogOut,
  Share,
  Check,
  X,
  Edit3,
  AlertCircle,
  ChevronDown,
  UserMinus,
  FileText,
  Camera,
} from 'lucide-react-native';

export default function HouseholdScreen() {
  const router = useRouter();
  const { user, signOut } = useAuth();
  const { currentHousehold, households, selectHousehold, refreshHouseholds } = useHousehold();
  const [account, setAccount] = useState<Tables<'accounts'> | null>(null);
  const [loading, setLoading] = useState(true);
  const [members, setMembers] = useState<Tables<'members'>[]>([]);
  const [loadingMembers, setLoadingMembers] = useState(false);
  const [showHouseholdDropdown, setShowHouseholdDropdown] = useState(false);
  const [showMemberModal, setShowMemberModal] = useState(false);
  const [editingMember, setEditingMember] = useState<Tables<'members'> | null>(null);
  const [memberForm, setMemberForm] = useState({
    firstName: '',
    lastName: '',
    ageGroup: 'adult' as 'infant' | 'child' | 'teen' | 'adult' | 'senior',
    medicalNotes: '',
    contactInfo: '',
    hasPet: false,
    petName: '',
    petType: '',
    petSize: 'medium' as 'small' | 'medium' | 'large',
    petNotes: '',
  });
  const [isGeneratingPDF, setIsGeneratingPDF] = useState(false);
  const [profilePhoto, setProfilePhoto] = useState<string | null>(null);
  const [isUploadingPhoto, setIsUploadingPhoto] = useState(false);
  const mapRef = useRef<View>(null);

  useEffect(() => {
    if (user) {
      fetchAccount();
    }
  }, [user]);

  useEffect(() => {
    if (currentHousehold) {
      fetchMembers();
    }
  }, [currentHousehold]);
  
  const fetchMembers = async () => {
    if (!currentHousehold) return;
    
    setLoadingMembers(true);
    try {
      // First get members
      const { data: membersData, error } = await supabase
        .from('members')
        .select('*')
        .eq('household_id', currentHousehold.id);
      
      if (error) throw error;
      
      // Then get account info for claimed members
      const membersWithAccounts = await Promise.all(
        (membersData || []).map(async (member) => {
          if (member.claimed_by) {
            const { data: account } = await supabase
              .from('accounts')
              .select('id, display_name, user_id, photo_url')
              .eq('user_id', member.claimed_by)
              .single();
            
            
            return { ...member, account, isCurrentUser: member.claimed_by === user?.id };
          }
          return member;
        })
      );
      
      setMembers(membersWithAccounts);
    } catch (error) {
      console.error('Error fetching members:', error);
      Alert.alert('Error', 'Failed to fetch household members');
    } finally {
      setLoadingMembers(false);
    }
  };

  const fetchAccount = async () => {
    if (!user) return;

    try {
      const { data } = await supabase
        .from('accounts')
        .select('*')
        .eq('user_id', user.id)
        .single();

      if (data) {
        setAccount(data);
        setProfilePhoto(data.photo_url);
      }
    } catch (error) {
      console.error('Error fetching account:', error);
    } finally {
      setLoading(false);
    }
  };

  const handleImagePicker = async () => {
    try {
      // Request permission
      const { status } = await ImagePicker.requestMediaLibraryPermissionsAsync();
      if (status !== 'granted') {
        Alert.alert('Permission Required', 'Please grant permission to access your photo library.');
        return;
      }


      // Show action sheet
      Alert.alert(
        'Select Photo',
        'Choose how you want to add a profile photo',
        [
          { text: 'Cancel', style: 'cancel' },
          { 
            text: 'Take Photo', 
            onPress: () => takePhoto() 
          },
          { 
            text: 'Choose from Library', 
            onPress: () => pickImage() 
          },
          ...(profilePhoto ? [{ 
            text: 'Remove Photo', 
            style: 'destructive' as const,
            onPress: () => removePhoto() 
          }] : [])
        ]
      );
    } catch (error) {
      console.error('Error requesting permissions:', error);
      Alert.alert('Error', 'Failed to access photo library');
    }
  };

  const takePhoto = async () => {
    try {
      const { status } = await ImagePicker.requestCameraPermissionsAsync();
      if (status !== 'granted') {
        Alert.alert('Permission Required', 'Please grant permission to access your camera.');
        return;
      }

      const result = await ImagePicker.launchCameraAsync({
        mediaTypes: ImagePicker.MediaTypeOptions.Images,
        allowsEditing: true,
        aspect: [1, 1],
        quality: 0.8,
      });

      if (!result.canceled && result.assets[0]) {
        await uploadProfilePhoto(result.assets[0].uri);
      }
    } catch (error) {
      console.error('Error taking photo:', error);
      Alert.alert('Error', 'Failed to take photo');
    }
  };

  const pickImage = async () => {
    try {
      const result = await ImagePicker.launchImageLibraryAsync({
        mediaTypes: ImagePicker.MediaTypeOptions.Images,
        allowsEditing: true,
        aspect: [1, 1],
        quality: 0.8,
      });

      if (!result.canceled && result.assets[0]) {
        await uploadProfilePhoto(result.assets[0].uri);
      }
    } catch (error) {
      console.error('Error picking image:', error);
      Alert.alert('Error', 'Failed to pick image');
    }
  };

  const uploadProfilePhoto = async (uri: string) => {
    try {
      setIsUploadingPhoto(true);

      // Convert image to base64
      const response = await fetch(uri);
      const blob = await response.blob();
      const reader = new FileReader();
      
      reader.onload = async () => {
        try {
          const base64 = reader.result as string;
          
          // For now, store the base64 data directly in the database
          // This is a temporary solution until storage bucket is properly configured
          const { error: updateError } = await supabase
            .from('accounts')
            .update({ photo_url: base64 })
            .eq('user_id', user?.id);

          if (updateError) throw updateError;

          setProfilePhoto(base64);
          // Refresh members to show updated profile photo
          fetchMembers();
          Alert.alert('Success', 'Profile photo updated successfully!');
        } catch (error) {
          console.error('Error uploading photo:', error);
          Alert.alert('Error', 'Failed to upload photo');
        } finally {
          setIsUploadingPhoto(false);
        }
      };

      reader.readAsDataURL(blob);
    } catch (error) {
      console.error('Error processing photo:', error);
      Alert.alert('Error', 'Failed to process photo');
      setIsUploadingPhoto(false);
    }
  };

  const removePhoto = async () => {
    try {
      const { error } = await supabase
        .from('accounts')
        .update({ photo_url: null })
        .eq('user_id', user?.id);

      if (error) throw error;

      setProfilePhoto(null);
      // Refresh members to show updated profile photo
      fetchMembers();
      Alert.alert('Success', 'Profile photo removed successfully!');
    } catch (error) {
      console.error('Error removing photo:', error);
      Alert.alert('Error', 'Failed to remove photo');
    }
  };

  const handleExportPDF = async () => {
    if (!currentHousehold) {
      Alert.alert('Error', 'No household selected');
      return;
    }

    setIsGeneratingPDF(true);
    try {
      // Fetch all necessary data
      const [inventoryData, checklistData, petsData] = await Promise.all([
        fetchInventoryData(),
        fetchChecklistData(),
        fetchPetsData()
      ]);

      // Debug: Log data being sent to PDF
      console.log('PDF Generation Data:');
      console.log('Inventory categories:', inventoryData.length);
      console.log('Checklist hazards:', checklistData.length);

      // Prepare household data
      const householdData: HouseholdData = {
        name: currentHousehold.name,
        country: currentHousehold.country,
        postalCode: currentHousehold.zip_code,
        memberCount: members.length,
        petCount: petsData.length,
        riskProfile: (currentHousehold as any).risk_profile || [],
        members: members.map(member => ({
          firstName: member.name.split(' ')[0] || '',
          lastName: member.name.split(' ').slice(1).join(' ') || '',
          ageBand: member.age_group,
          medicalNote: member.medical_notes || undefined,
          hasAccount: false // This would need to be determined from memberships table
        })),
        pets: petsData.map(pet => ({
          type: pet.type,
          count: 1, // Assuming 1 pet per record
          note: pet.special_needs || undefined
        })),
        rallyPoint: (currentHousehold as any).rally_point || undefined,
        outOfAreaContact: (currentHousehold as any).out_of_area_contact ? {
          name: (currentHousehold as any).out_of_area_contact,
          phone: (currentHousehold as any).out_of_area_phone || ''
        } : undefined,
        iceContacts: [] // This would need to be fetched from a separate table
      };

      // Capture map screenshot
      let mapImageUri: string | undefined;
      try {
        if (mapRef.current && currentHousehold?.zip_code && currentHousehold.latitude && currentHousehold.longitude) {
          console.log('Capturing map screenshot...');
          
          // Add delay to ensure map renders completely
          await new Promise(resolve => setTimeout(resolve, 1500));
          
          mapImageUri = await captureRef(mapRef.current, {
            format: 'png',
            quality: 0.8,
            result: 'base64',
          });
          console.log('Map screenshot captured successfully, length:', mapImageUri?.length);
          console.log('Map screenshot preview:', mapImageUri?.substring(0, 50) + '...');
        } else {
          console.log('Map not available for screenshot - ref:', !!mapRef.current, 'zip:', currentHousehold?.zip_code, 'lat:', currentHousehold?.latitude, 'lng:', currentHousehold?.longitude);
        }
      } catch (error) {
        console.error('Error capturing map screenshot:', error);
        // Continue without map image
      }

      // Prepare map data
      const mapData: MapData = {
        center: {
          latitude: currentHousehold.latitude || 0,
          longitude: currentHousehold.longitude || 0
        },
        activeAlerts: [], // This would need to be fetched from the map context
        nearbyResources: [], // This would need to be fetched from the map context
        mapImageUri
      };

      // Generate PDF
      const pdfUri = await pdfExportService.generatePDF(
        householdData,
        inventoryData,
        checklistData,
        mapData
      );

      // Share PDF
      await pdfExportService.sharePDF(pdfUri);

    } catch (error) {
      console.error('Error generating PDF:', error);
      Alert.alert('Error', 'Failed to generate PDF report');
    } finally {
      setIsGeneratingPDF(false);
    }
  };

  const fetchInventoryData = async (): Promise<InventoryData[]> => {
    if (!currentHousehold) return [];

    try {
      const { data, error } = await supabase
        .from('inventory_items')
        .select('*')
        .eq('household_id', currentHousehold.id);

      if (error) throw error;

      // Group items by category
      const categorizedItems = (data || []).reduce((acc, item) => {
        const category = item.canonical_key || 'Other';
        if (!acc[category]) {
          acc[category] = [];
        }
        acc[category].push({
          description: item.description,
          quantity: item.quantity,
          unit: item.unit,
          aiConfidence: item.ai_confidence
        });
        return acc;
      }, {} as Record<string, any[]>);

      return Object.entries(categorizedItems).map(([category, items]) => ({
        category,
        items: items as Array<{
          description: string;
          quantity: number;
          unit: string;
          aiConfidence?: number;
        }>
      }));
    } catch (error) {
      console.error('Error fetching inventory data:', error);
      return [];
    }
  };

  const fetchChecklistData = async (): Promise<ChecklistData[]> => {
    if (!currentHousehold) return [];

    try {
      const { data, error } = await supabase
        .from('checklist_items')
        .select('*')
        .eq('household_id', currentHousehold.id);

      if (error) throw error;

      // Always return sample data for now since checklist_items table might not be populated
      const sampleHazards = ['Hurricane', 'Earthquake', 'Wildfire', 'Flood', 'Tornado', 'Heat Wave'];
      const result = sampleHazards.map(hazard => ({
        hazard,
        readinessPercentage: 0,
        items: [
          {
            category: 'Water & Food',
            name: 'Water (1 gallon per person per day)',
            needed: 3,
            unit: 'gallons',
            have: 0,
            status: 'none' as const
          },
          {
            category: 'Water & Food',
            name: 'Non-perishable food',
            needed: 3,
            unit: 'days',
            have: 0,
            status: 'none' as const
          },
          {
            category: 'Medical & First Aid',
            name: 'First aid kit',
            needed: 1,
            unit: 'kit',
            have: 0,
            status: 'none' as const
          },
          {
            category: 'Lighting & Power',
            name: 'Flashlight with batteries',
            needed: 1,
            unit: 'flashlight',
            have: 0,
            status: 'none' as const
          },
          {
            category: 'Communication',
            name: 'Battery-powered radio',
            needed: 1,
            unit: 'radio',
            have: 0,
            status: 'none' as const
          },
          {
            category: 'Tools & Safety',
            name: 'Emergency whistle',
            needed: 1,
            unit: 'whistle',
            have: 0,
            status: 'none' as const
          },
          {
            category: 'Important Documents',
            name: 'Important documents (IDs, insurance)',
            needed: 1,
            unit: 'set',
            have: 0,
            status: 'none' as const
          }
        ]
      }));

      return result;
    } catch (error) {
      console.error('Error fetching checklist data:', error);
      // Return sample data if there's an error
      const fallbackData = [
        {
          hazard: 'Hurricane',
          readinessPercentage: 0,
          items: [
            {
              category: 'Water & Food',
              name: 'Water (1 gallon per person per day)',
              needed: 3,
              unit: 'gallons',
              have: 0,
              status: 'none' as const
            },
            {
              category: 'Water & Food',
              name: 'Non-perishable food',
              needed: 3,
              unit: 'days',
              have: 0,
              status: 'none' as const
            }
          ]
        }
      ];
      return fallbackData;
    }
  };

  const fetchPetsData = async () => {
    if (!currentHousehold) return [];

    try {
      const { data, error } = await supabase
        .from('pets')
        .select('*')
        .eq('household_id', currentHousehold.id);

      if (error) throw error;
      return data || [];
    } catch (error) {
      console.error('Error fetching pets data:', error);
      return [];
    }
  };

  const handleSignOut = () => {
    Alert.alert(
      'Sign Out',
      'Are you sure you want to sign out?',
      [
        { text: 'Cancel', style: 'cancel' },
        {
          text: 'Sign Out',
          style: 'destructive',
          onPress: async () => {
            const { error } = await signOut();
            if (error) {
              Alert.alert('Error', error.message);
            } else {
              router.replace('/auth/login');
            }
          },
        },
      ]
    );
  };

  const handleInviteMembers = async () => {
    if (!currentHousehold) {
      Alert.alert('Error', 'No household selected');
      return;
    }

    const inviteMessage = `🏠 Join my household "${currentHousehold.name}"!\n\nUse join code: ${currentHousehold.join_code}\n\nDownload Relief Ready app and use this code to join our emergency preparedness household.`;

    try {
      const result = await ShareAPI.share({
        message: inviteMessage,
        title: 'Join My Relief Ready Household',
      });

      if (result.action === ShareAPI.sharedAction) {
        if (result.activityType) {
          // Shared via activity type
          console.log('Shared via:', result.activityType);
        } else {
          // Shared successfully
          console.log('Invite shared successfully');
        }
      } else if (result.action === ShareAPI.dismissedAction) {
        // Dismissed
        console.log('Share dismissed');
      }
    } catch (error) {
      console.error('Error sharing invite:', error);
      Alert.alert('Error', 'Failed to share invite. You can manually share the join code: ' + currentHousehold.join_code);
    }
  };

  const handleCreateHousehold = () => {
    router.push('/household-setup/create');
  };

  const handleJoinHousehold = () => {
    router.push('/household-setup/join');
  };

  const handleSwitchHousehold = (householdId: string) => {
    selectHousehold(householdId);
  };

  const handleLeaveHousehold = () => {
    if (!currentHousehold || !user) return;

    Alert.alert(
      'Leave Household',
      'Are you sure you want to leave this household? Your member profile will become available for others to claim.',
      [
        { text: 'Cancel', style: 'cancel' },
        {
          text: 'Leave',
          style: 'destructive',
          onPress: async () => {
            try {
              // Find the member profile linked to current user
              const { data: linkedMember, error: findError } = await supabase
                .from('members')
                .select('id')
                .eq('household_id', currentHousehold.id)
                .eq('claimed_by', user.id)
                .single();

              if (findError && findError.code !== 'PGRST116') {
                throw findError;
              }

              if (linkedMember) {
                // Unlink the member profile (set claimed_by to null)
                const { error: unlinkError } = await supabase
                  .from('members')
                  .update({ claimed_by: null })
                  .eq('id', linkedMember.id);

                if (unlinkError) throw unlinkError;
              }

              // Remove user's membership from the household
              const { error: membershipError } = await supabase
                .from('memberships')
                .delete()
                .eq('household_id', currentHousehold.id)
                .eq('account_id', (await supabase
                  .from('accounts')
                  .select('id')
                  .eq('user_id', user.id)
                  .single()).data?.id);

              if (membershipError) throw membershipError;

              // Refresh households to update the UI
              await refreshHouseholds();
              
              Alert.alert('Success', 'You have left the household successfully.');
            } catch (error: any) {
              console.error('Error leaving household:', error);
              Alert.alert('Error', error.message || 'Failed to leave household');
            }
          },
        },
      ]
    );
  };

  const handleDeleteHousehold = () => {
    if (!currentHousehold) return;

    Alert.alert(
      'Delete Household',
      'Are you sure you want to delete this household? This action cannot be undone and will remove all members and data associated with this household.',
      [
        { text: 'Cancel', style: 'cancel' },
        {
          text: 'Delete',
          style: 'destructive',
          onPress: async () => {
            try {
              const householdId = currentHousehold.id;

              // Delete all members
              const { error: membersError } = await supabase
                .from('members')
                .delete()
                .eq('household_id', householdId);

              if (membersError) throw membersError;

              // Delete all pets
              const { error: petsError } = await supabase
                .from('pets')
                .delete()
                .eq('household_id', householdId);

              if (petsError) throw petsError;

              // Delete all memberships
              const { error: membershipsError } = await supabase
                .from('memberships')
                .delete()
                .eq('household_id', householdId);

              if (membershipsError) throw membershipsError;

              // Delete the household
              const { error: householdError } = await supabase
                .from('households')
                .delete()
                .eq('id', householdId);

              if (householdError) throw householdError;

              // Refresh households list
              await refreshHouseholds();

              // Check remaining households after refresh
              if (households.length > 1) {
                const nextHousehold = households.find(h => h.id !== householdId);
                if (nextHousehold) {
                  selectHousehold(nextHousehold.id);
                }
              } else {
                // If this was the only household, redirect to create new household
                router.push('/household-setup/create');
              }
            } catch (error) {
              console.error('Error deleting household:', error);
              Alert.alert('Error', 'Failed to delete household');
            }
          },
        },
      ]
    );
  };

  if (loading) {
    return (
      <View style={styles.container}>
        <View style={styles.header}>
          <Text style={styles.title}>Household</Text>
        </View>
        <View style={styles.loadingContainer}>
          <Text style={styles.loadingText}>Loading...</Text>
        </View>
      </View>
    );
  }

  return (
    <ScrollView style={styles.container} showsVerticalScrollIndicator={false}>
      <View style={styles.header}>
        <Text style={styles.title}>Household</Text>
      </View>

      {/* User Info Card */}
      <View style={styles.section}>
        <TouchableOpacity 
          style={styles.userCard}
          onPress={() => Alert.alert(
            'Edit Profile',
            'Update your profile information',
            [
              { text: 'Cancel', style: 'cancel' },
              { text: 'Display Name', onPress: () => {
                Alert.prompt(
                  'Update Display Name',
                  'Enter your new display name',
                  async (newName) => {
                    if (newName && user) {
                      try {
                        const { error } = await supabase
                          .from('accounts')
                          .update({ display_name: newName })
                          .eq('user_id', user.id);
                        
                        if (error) throw error;
                        fetchAccount();
                      } catch (error) {
                        Alert.alert('Error', 'Failed to update display name');
                      }
                    }
                  }
                );
              }},
              { text: 'Photo', onPress: handleImagePicker }
            ]
          )}
        >
          <View style={styles.userAvatar}>
            {profilePhoto ? (
              <Image source={{ uri: profilePhoto }} style={styles.profileImage} />
            ) : (
              <Users size={32} color="#6B7280" />
            )}
            {isUploadingPhoto && (
              <View style={styles.uploadingOverlay}>
                <ActivityIndicator size="small" color="#ffffff" />
              </View>
            )}
            <TouchableOpacity 
              style={styles.cameraButton}
              onPress={handleImagePicker}
            >
              <Camera size={16} color="#ffffff" />
            </TouchableOpacity>
          </View>
          <View style={styles.userInfo}>
            <Text style={styles.userName}>{account?.display_name || 'User'}</Text>
            <Text style={styles.userEmail}>{user?.email}</Text>
          </View>
        </TouchableOpacity>
      </View>

      {/* Household Management */}
      <View style={styles.section}>
        <Text style={styles.sectionTitle}>Household Management</Text>
        
        {/* Current & Switch Household */}
        <View style={styles.householdDropdown}>
          <TouchableOpacity
            style={[styles.householdCard, styles.currentHouseholdCard]}
            onPress={() => setShowHouseholdDropdown(!showHouseholdDropdown)}
          >
            <Home size={20} color="#354eab" />
            <View style={styles.householdInfo}>
              <Text style={styles.householdName}>
                {currentHousehold?.name || 'No Household Selected'}
              </Text>
              {currentHousehold && (
                <>
                  <Text style={styles.householdLocation}>
                    {currentHousehold.zip_code}, {currentHousehold.country}
                  </Text>
                  <Text style={styles.householdJoinCode}>
                    Join Code: {currentHousehold.join_code}
                  </Text>
                </>
              )}
            </View>
            {households.length > 1 && (
              <ChevronDown 
                size={20} 
                color="#6B7280" 
                style={[
                  styles.dropdownIcon,
                  showHouseholdDropdown && styles.dropdownIconOpen
                ]} 
              />
            )}
          </TouchableOpacity>

          {/* Household Dropdown List */}
          {showHouseholdDropdown && households.length > 1 && (
            <View style={styles.dropdownList}>
              {households.map((household) => (
                <TouchableOpacity
                  key={household.id}
                  style={[
                    styles.dropdownItem,
                    currentHousehold?.id === household.id && styles.selectedDropdownItem
                  ]}
                  onPress={() => {
                    handleSwitchHousehold(household.id);
                    setShowHouseholdDropdown(false);
                  }}
                >
                  <Home 
                    size={20} 
                    color={currentHousehold?.id === household.id ? colors.buttonSecondary : "#6B7280"} 
                  />
                  <View style={styles.householdInfo}>
                    <Text style={[
                      styles.householdName,
                      currentHousehold?.id === household.id && { color: colors.buttonSecondary }
                    ]}>
                      {household.name}
                    </Text>
                    <Text style={styles.householdLocation}>
                      {household.zip_code}, {household.country}
                    </Text>
                  </View>
                  {currentHousehold?.id === household.id && (
                    <Check size={20} color={colors.buttonSecondary} />
                  )}
                </TouchableOpacity>
              ))}
            </View>
          )}
        </View>
      </View>

      {/* Members Section */}
      {currentHousehold && (
        <View style={styles.section}>
          <Text style={styles.sectionTitle}>Members</Text>
          <View style={styles.membersList}>
            <View style={styles.membersHeader}>
              <Text style={styles.membersTitle}>Members</Text>
              <TouchableOpacity 
                style={styles.addButton}
                onPress={() => {
                  setEditingMember(null);
                  setMemberForm({
                    firstName: '',
                    lastName: '',
                    ageGroup: 'adult',
                    medicalNotes: '',
                    contactInfo: '',
                    hasPet: false,
                    petName: '',
                    petType: '',
                    petSize: 'medium',
                    petNotes: '',
                  });
                  setShowMemberModal(true);
                }}
              >
                <Plus size={20} color="#354eab" />
              </TouchableOpacity>
            </View>
            {loadingMembers ? (
              <View style={styles.loadingMembersContainer}>
                <ActivityIndicator color={colors.buttonSecondary} />
              </View>
            ) : members.length === 0 ? (
              <View style={styles.emptyMembersContainer}>
                <AlertCircle size={24} color="#6B7280" />
                <Text style={styles.emptyMembersText}>No members added yet</Text>
              </View>
            ) : (
              <View>
                {members.map((member) => (
                  <View key={member.id} style={styles.memberItem}>
                    <View style={styles.memberAvatar}>
                      {(member as any).account?.photo_url ? (
                        <Image 
                          source={{ uri: (member as any).account.photo_url }} 
                          style={styles.memberProfileImage} 
                        />
                      ) : (
                        <Users size={20} color="#6B7280" />
                      )}
                    </View>
                    <View style={styles.memberInfo}>
                      <View style={styles.memberNameRow}>
                        <Text style={styles.memberName}>{member.name}</Text>
                        {(member as any).account ? (
                          <View style={styles.linkedIndicator}>
                            <Check size={12} color="#059669" />
                            <Text style={styles.linkedText}>
                              {(member as any).isCurrentUser ? 'You' : 'Linked'}
                            </Text>
                          </View>
                        ) : (
                          <View style={styles.unlinkedIndicator}>
                            <Text style={styles.unlinkedText}>Available</Text>
                          </View>
                        )}
                      </View>
                      <Text style={styles.memberAgeGroup}>
                        {member.age_group.charAt(0).toUpperCase() + member.age_group.slice(1)}
                      </Text>
                      {member.contact_info && (
                        <Text style={styles.memberDetail}>
                          📞 {formatPhoneNumber(member.contact_info)}
                        </Text>
                      )}
                      {member.medical_notes && (
                        <Text style={styles.memberDetail}>
                          🏥 {member.medical_notes}
                        </Text>
                      )}
                    </View>
                    <View style={styles.memberActions}>
                      <TouchableOpacity
                        style={styles.memberActionButton}
                        onPress={() => {
                          const loadMemberData = async () => {
                            const nameParts = member.name.split(' ');
                            setEditingMember(member);

                            // Fetch associated pet if exists
                            const { data: pets } = await supabase
                              .from('pets')
                              .select('*')
                              .eq('household_id', currentHousehold?.id)
                              .limit(1);

                            const pet = pets?.[0];

                            setMemberForm({
                              firstName: nameParts[0] || '',
                              lastName: nameParts.slice(1).join(' '),
                              ageGroup: member.age_group,
                              medicalNotes: member.medical_notes || '',
                              contactInfo: member.contact_info ? 
                                formatPhoneNumber(member.contact_info) : '',
                              hasPet: !!pet,
                              petName: pet?.name || '',
                              petType: pet?.type || '',
                              petSize: (pet?.size as 'small' | 'medium' | 'large') || 'medium',
                              petNotes: pet?.medical_notes || '',
                            });
                            setShowMemberModal(true);
                          };
                          loadMemberData();
                        }}
                      >
                        <Edit3 size={16} color="#6B7280" />
                      </TouchableOpacity>
                      <TouchableOpacity
                        style={styles.memberActionButton}
                        onPress={() => {
                          Alert.alert(
                            'Remove Member',
                            'Are you sure you want to remove this member?',
                            [
                              {
                                text: 'Cancel',
                                onPress: () => {},
                                isPreferred: true
                              },
                              {
                                text: 'Remove',
                                onPress: async () => {
                                  try {
                                    const { error } = await supabase
                                      .from('members')
                                      .delete()
                                      .eq('id', member.id);
                                    
                                    if (error) throw error;
                                    
                                    await fetchMembers();
                                    
                                    // Regenerate all checklists since household composition changed
                                    if (currentHousehold) {
                                      try {
                                        await generateAllChecklists(currentHousehold.id);
                                        console.log('Checklists regenerated after member deletion');
                                      } catch (checklistError) {
                                        console.error('Failed to regenerate checklists:', checklistError);
                                        // Don't fail the member deletion if checklist generation fails
                                      }
                                    }
                                  } catch (error) {
                                    Alert.alert('Error', 'Failed to remove member');
                                  }
                                },
                              }
                            ]
                          );
                        }}
                      >
                        <X size={16} color="#EF4444" />
                      </TouchableOpacity>
                    </View>
                  </View>
                ))}
              </View>
            )}
          </View>
        </View>
      )}

      {/* Location Section */}
      <View style={styles.section}>
        <Text style={styles.sectionTitle}>Emergency Location</Text>
        <View style={styles.locationCard}>
          <View style={styles.locationHeader}>
            <View>
              <Text style={styles.locationTitle}>Your Location</Text>
              <Text style={styles.locationSubtitle}>
                {currentHousehold?.zip_code}, {currentHousehold?.country}
              </Text>
            </View>
          </View>

          <TouchableOpacity 
            style={styles.mapPreview}
            onPress={() => router.push('/(tabs)/map')}
          >
            <View ref={mapRef} style={styles.mapPreview} collapsable={false}>
              {currentHousehold?.zip_code && currentHousehold.latitude && currentHousehold.longitude ? (
                <DisasterMap 
                  style={styles.mapPreview}
                  miniMap={true}
                  zipCode={currentHousehold.zip_code}
                />
              ) : (
                <View style={styles.mapPlaceholder}>
                  <Text style={styles.mapText}>No location set</Text>
                </View>
              )}
            </View>
          </TouchableOpacity>
        </View>
      </View>

      {/* Household Actions */}
      <View style={styles.section}>
        <Text style={styles.sectionTitle}>Household Actions</Text>
        <View style={styles.actionList}>
          <TouchableOpacity style={styles.actionItem} onPress={handleCreateHousehold}>
            <Plus size={20} color="#354eab" />
            <Text style={styles.actionText}>Create New Household</Text>
          </TouchableOpacity>

          <TouchableOpacity style={styles.actionItem} onPress={handleJoinHousehold}>
            <Users size={20} color="#354eab" />
            <Text style={styles.actionText}>Join Household</Text>
          </TouchableOpacity>

          {currentHousehold && (
            <>
              <TouchableOpacity 
                style={[styles.actionItem, styles.leaveAction]} 
                onPress={handleLeaveHousehold}
              >
                <UserMinus size={20} color="#F59E0B" />
                <Text style={[styles.actionText, styles.leaveActionText]}>Leave Household</Text>
              </TouchableOpacity>

              <TouchableOpacity 
                style={[styles.actionItem, styles.deleteAction]} 
                onPress={handleDeleteHousehold}
              >
                <X size={20} color="#EF4444" />
                <Text style={[styles.actionText, styles.deleteActionText]}>Delete This Household</Text>
              </TouchableOpacity>
            </>
          )}
        </View>
      </View>

      {/* Menu Options */}
      <View style={styles.section}>
        <Text style={styles.sectionTitle}>Options</Text>
        <View style={styles.menuList}>
          {currentHousehold && (
            <TouchableOpacity 
              style={[styles.menuItem, isGeneratingPDF && styles.menuItemDisabled]} 
              onPress={handleExportPDF}
              disabled={isGeneratingPDF}
            >
              {isGeneratingPDF ? (
                <ActivityIndicator size={20} color="#6B7280" />
              ) : (
                <FileText size={20} color="#6B7280" />
              )}
              <Text style={styles.menuText}>
                {isGeneratingPDF ? 'Generating PDF...' : 'Export to PDF'}
              </Text>
            </TouchableOpacity>
          )}

          <TouchableOpacity style={styles.menuItem} onPress={handleInviteMembers}>
            <Share size={20} color="#6B7280" />
            <Text style={styles.menuText}>Invite Members</Text>
          </TouchableOpacity>

          <TouchableOpacity 
            style={styles.menuItem}
            onPress={() => Alert.alert('Settings', 'Settings will be implemented soon.')}
          >
            <Settings size={20} color="#6B7280" />
            <Text style={styles.menuText}>Settings</Text>
          </TouchableOpacity>

          <TouchableOpacity 
            style={[styles.menuItem, styles.signOutItem]} 
            onPress={handleSignOut}
          >
            <LogOut size={20} color="#354eab" />
            <Text style={[styles.menuText, styles.signOutText]}>Sign Out</Text>
          </TouchableOpacity>
        </View>
      </View>

      {/* App Info */}
      <View style={styles.section}>
        <View style={styles.appInfo}>
          <Text style={styles.appName}>Relief Ready</Text>
          <Text style={styles.appVersion}>Version 1.0.0</Text>
          <Text style={styles.appDescription}>
            Emergency preparedness made simple
          </Text>
        </View>
      </View>

      {/* Member Modal */}
      <Modal
        visible={showMemberModal}
        transparent={true}
        animationType="fade"
        onRequestClose={() => setShowMemberModal(false)}
      >
        <View style={styles.modalOverlay}>
          <View style={[styles.memberModal, { maxHeight: '80%', borderRadius: 12 }]}>
          <View style={styles.memberModalHeader}>
            <Text style={styles.memberModalTitle}>
              {editingMember ? 'Edit Member' : 'Add Member'}
            </Text>
            <TouchableOpacity onPress={() => setShowMemberModal(false)}>
              <X size={24} color="#6B7280" />
            </TouchableOpacity>
          </View>
          <ScrollView style={styles.memberForm}>
            <View style={styles.formGroup}>
              <Text style={styles.formLabel}>First Name *</Text>
              <TextInput
                style={styles.formInput}
                value={memberForm.firstName}
                onChangeText={(text) => setMemberForm(prev => ({ ...prev, firstName: text }))}
                placeholder="Enter first name"
              />
            </View>

            <View style={styles.formGroup}>
              <Text style={styles.formLabel}>Last Name *</Text>
              <TextInput
                style={styles.formInput}
                value={memberForm.lastName}
                onChangeText={(text) => setMemberForm(prev => ({ ...prev, lastName: text }))}
                placeholder="Enter last name"
              />
            </View>

            <View style={styles.formGroup}>
              <Text style={styles.formLabel}>Age Band *</Text>
              <View style={styles.formSelect}>
                {['infant', 'child', 'teen', 'adult', 'senior'].map((age) => (
                  <TouchableOpacity
                    key={age}
                    style={[
                      styles.selectOption,
                      memberForm.ageGroup === age && styles.selectOptionSelected
                    ]}
                    onPress={() => setMemberForm(prev => ({ ...prev, ageGroup: age as typeof memberForm.ageGroup }))}
                  >
                    <Text style={[
                      styles.selectOptionText,
                      memberForm.ageGroup === age && styles.selectOptionTextSelected
                    ]}>
                      {age === 'infant' ? 'Infant (0-2)' :
                       age === 'child' ? 'Child (3-12)' :
                       age === 'teen' ? 'Teen (13-17)' :
                       age === 'adult' ? 'Adult (18-64)' :
                       'Senior (65+)'}
                    </Text>
                  </TouchableOpacity>
                ))}
              </View>
            </View>

            <View style={styles.formGroup}>
              <Text style={styles.formLabel}>Medical Notes</Text>
              <TextInput
                style={[styles.formInput, { height: 100, textAlignVertical: 'top' }]}
                value={memberForm.medicalNotes}
                onChangeText={(text) => setMemberForm(prev => ({ ...prev, medicalNotes: text }))}
                placeholder="Enter any medical conditions, allergies, or special needs"
                multiline
                numberOfLines={4}
              />
            </View>

            <View style={styles.formGroup}>
              <Text style={styles.formLabel}>Contact Information</Text>
              <TextInput
                style={styles.formInput}
                value={memberForm.contactInfo}
                onChangeText={(text) => {
                  const formatted = formatPhoneNumber(text);
                  setMemberForm(prev => ({ ...prev, contactInfo: formatted }));
                }}
                placeholder="(000) 000-0000"
                keyboardType="phone-pad"
                maxLength={14}
              />
            </View>

            <View style={styles.formGroup}>
              <Text style={styles.formLabel}>Has Pet?</Text>
              <View style={styles.formSelect}>
                {['yes', 'no'].map((option) => (
                  <TouchableOpacity
                    key={option}
                    style={[
                      styles.selectOption,
                      (option === 'yes' && memberForm.hasPet) || (option === 'no' && !memberForm.hasPet) ? styles.selectOptionSelected : null
                    ]}
                    onPress={() => setMemberForm(prev => ({ ...prev, hasPet: option === 'yes' }))}
                  >
                    <Text style={[
                      styles.selectOptionText,
                      (option === 'yes' && memberForm.hasPet) || (option === 'no' && !memberForm.hasPet) ? styles.selectOptionTextSelected : null
                    ]}>
                      {option.charAt(0).toUpperCase() + option.slice(1)}
                    </Text>
                  </TouchableOpacity>
                ))}
              </View>
            </View>

            {memberForm.hasPet && (
              <>
                <View style={styles.formGroup}>
                  <Text style={styles.formLabel}>Pet Name</Text>
                  <TextInput
                    style={styles.formInput}
                    value={memberForm.petName}
                    onChangeText={(text) => setMemberForm(prev => ({ ...prev, petName: text }))}
                    placeholder="Enter pet name"
                  />
                </View>

                <View style={styles.formGroup}>
                  <Text style={styles.formLabel}>Pet Type</Text>
                  <TextInput
                    style={styles.formInput}
                    value={memberForm.petType}
                    onChangeText={(text) => setMemberForm(prev => ({ ...prev, petType: text }))}
                    placeholder="Enter pet type (e.g., Dog, Cat)"
                  />
                </View>

                <View style={styles.formGroup}>
                  <Text style={styles.formLabel}>Pet Size</Text>
                  <View style={styles.formSelect}>
                    {['small', 'medium', 'large'].map((size) => (
                      <TouchableOpacity
                        key={size}
                        style={[
                          styles.selectOption,
                          memberForm.petSize === size && styles.selectOptionSelected
                        ]}
                        onPress={() => setMemberForm(prev => ({ ...prev, petSize: size as typeof memberForm.petSize }))}
                      >
                        <Text style={[
                          styles.selectOptionText,
                          memberForm.petSize === size && styles.selectOptionTextSelected
                        ]}>
                          {size.charAt(0).toUpperCase() + size.slice(1)}
                        </Text>
                      </TouchableOpacity>
                    ))}
                  </View>
                </View>

                <View style={styles.formGroup}>
                  <Text style={styles.formLabel}>Pet Notes</Text>
                  <TextInput
                    style={[styles.formInput, { height: 100, textAlignVertical: 'top' }]}
                    value={memberForm.petNotes}
                    onChangeText={(text) => setMemberForm(prev => ({ ...prev, petNotes: text }))}
                    placeholder="Enter any special needs or notes about the pet"
                    multiline
                    numberOfLines={4}
                  />
                </View>
              </>
            )}

            <TouchableOpacity
              style={[styles.submitButton, (!memberForm.firstName || !memberForm.lastName) && styles.submitButtonDisabled]}
              onPress={async () => {
                if (!currentHousehold) return;

                if (!memberForm.firstName.trim()) {
                  Alert.alert('Error', 'First name is required');
                  return;
                }

                if (!memberForm.lastName.trim()) {
                  Alert.alert('Error', 'Last name is required');
                  return;
                }

                try {
                  const memberData = {
                    household_id: currentHousehold.id,
                    name: `${memberForm.firstName} ${memberForm.lastName}`.trim(),
                    age_group: memberForm.ageGroup,
                    medical_notes: memberForm.medicalNotes || null,
                    contact_info: memberForm.contactInfo ? 
                      memberForm.contactInfo.replace(/\D/g, '') : null,
                  };

                  if (editingMember) {
                    // Update existing member
                    const { error: memberError } = await supabase
                      .from('members')
                      .update(memberData)
                      .eq('id', editingMember.id);

                    if (memberError) {
                      console.error('Member update error:', memberError);
                      throw memberError;
                    }
                  } else {
                    // Create new member
                    const { error: memberError } = await supabase
                      .from('members')
                      .insert(memberData);

                    if (memberError) throw memberError;
                  }

                  // Handle pet data if member has a pet
                  if (memberForm.hasPet && memberForm.petName && memberForm.petType) {
                    const petData = {
                      household_id: currentHousehold.id,
                      name: memberForm.petName.trim(),
                      type: memberForm.petType.trim(),
                      size: memberForm.petSize,
                      medical_notes: memberForm.petNotes || null,
                    };

                    if (editingMember) {
                      // Check if pet already exists for this member/household
                      const { data: existingPets } = await supabase
                        .from('pets')
                        .select('id')
                        .eq('household_id', currentHousehold.id)
                        .limit(1);

                      if (existingPets && existingPets.length > 0) {
                        // Update existing pet
                        const { error: petError } = await supabase
                          .from('pets')
                          .update(petData)
                          .eq('id', existingPets[0].id);

                        if (petError) {
                          console.error('Pet update error:', petError);
                          throw petError;
                        }
                      } else {
                        // Insert new pet
                        const { error: petError } = await supabase
                          .from('pets')
                          .insert(petData);

                        if (petError) {
                          console.error('Pet insert error:', petError);
                          throw petError;
                        }
                      }
                    } else {
                      // Insert new pet for new member
                      const { error: petError } = await supabase
                        .from('pets')
                        .insert(petData);

                      if (petError) {
                        console.error('Pet insert error:', petError);
                        throw petError;
                      }
                    }
                  } else if (editingMember && !memberForm.hasPet) {
                    // Delete pet if member no longer has one
                    await supabase
                      .from('pets')
                      .delete()
                      .eq('household_id', currentHousehold.id);
                  }

                  await fetchMembers();
                  
                  // Regenerate all checklists since household composition changed
                  try {
                    await generateAllChecklists(currentHousehold.id);
                    console.log('Checklists regenerated after member update');
                  } catch (checklistError) {
                    console.error('Failed to regenerate checklists:', checklistError);
                    // Don't fail the member update if checklist generation fails
                  }
                  
                  setShowMemberModal(false);
                } catch (error) {
                  console.error('Error saving member:', error);
                  Alert.alert('Error', 'Failed to save member information');
                }
              }}
            >
              <Text style={styles.submitButtonText}>Save Member</Text>
            </TouchableOpacity>

            <TouchableOpacity
              style={styles.cancelButton}
              onPress={() => setShowMemberModal(false)}
            >
              <Text style={styles.cancelButtonText}>Cancel</Text>
            </TouchableOpacity>
          </ScrollView>
          </View>
        </View>
      </Modal>
    </ScrollView>
  );
}

const styles = StyleSheet.create({
  modalOverlay: {
    flex: 1,
    backgroundColor: 'rgba(0, 0, 0, 0.5)',
    justifyContent: 'center',
    padding: 20,
  },
  leaveAction: {
    borderBottomWidth: 1,
    borderBottomColor: '#F3F4F6',
  },
  leaveActionText: {
    color: '#F59E0B',
  },
  deleteAction: {
    borderBottomWidth: 0,
  },
  deleteActionText: {
    color: '#EF4444',
  },
  householdDropdown: {
    position: 'relative',
    marginBottom: 12,
  },
  dropdownIcon: {
    marginLeft: 'auto',
  },
  dropdownIconOpen: {
    transform: [{ rotate: '180deg' }],
  },
  dropdownList: {
    marginTop: 4,
    backgroundColor: '#ffffff',
    borderRadius: 12,
    overflow: 'hidden',
    shadowColor: '#000',
    shadowOffset: {
      width: 0,
      height: 2,
    },
    shadowOpacity: 0.25,
    shadowRadius: 3.84,
    elevation: 5,
  },
  dropdownContainer: {
    position: 'absolute',
    left: 24,
    right: 24,
    backgroundColor: '#ffffff',
    borderRadius: 12,
    overflow: 'hidden',
    shadowColor: '#000',
    shadowOffset: {
      width: 0,
      height: 2,
    },
    shadowOpacity: 0.25,
    shadowRadius: 3.84,
    elevation: 5,
  },
  dropdownItem: {
    flexDirection: 'row',
    alignItems: 'center',
    padding: 16,
    borderBottomWidth: 1,
    borderBottomColor: '#F3F4F6',
  },
  selectedDropdownItem: {
    backgroundColor: colors.buttonSecondary + '12',
  },
  memberModal: {
    backgroundColor: '#ffffff',
    width: '100%',
    maxHeight: '90%',
    borderRadius: 12,
    shadowColor: '#000',
    shadowOffset: {
      width: 0,
      height: 2,
    },
    shadowOpacity: 0.25,
    shadowRadius: 3.84,
    elevation: 5,
  },
  memberModalHeader: {
    flexDirection: 'row',
    justifyContent: 'space-between',
    alignItems: 'center',
    padding: 16,
    borderBottomWidth: 1,
    borderBottomColor: '#F3F4F6',
  },
  memberModalTitle: {
    fontSize: 18,
    fontWeight: 'bold',
    color: '#1f2937',
  },
  memberForm: {
    padding: 16,
  },
  formGroup: {
    marginBottom: 16,
  },
  formLabel: {
    fontSize: 14,
    fontWeight: '500',
    color: '#374151',
    marginBottom: 8,
  },
  formInput: {
    borderWidth: 1,
    borderColor: '#D1D5DB',
    borderRadius: 8,
    padding: 12,
    fontSize: 16,
    color: '#1f2937',
  },
  formSelect: {
    flexDirection: 'row',
    flexWrap: 'wrap',
    gap: 8,
    marginTop: 8,
  },
  selectOption: {
    paddingHorizontal: 16,
    paddingVertical: 8,
    borderRadius: 20,
    borderWidth: 1,
    borderColor: '#D1D5DB',
  },
  selectOptionSelected: {
    backgroundColor: colors.buttonSecondary,
    borderColor: colors.buttonSecondary,
  },
  selectOptionText: {
    color: '#374151',
    fontSize: 14,
  },
  selectOptionTextSelected: {
    color: '#ffffff',
  },
  switchRow: {
    flexDirection: 'row',
    alignItems: 'center',
    justifyContent: 'space-between',
    marginBottom: 16,
  },
  submitButton: {
    backgroundColor: colors.buttonPrimary,
    borderRadius: 8,
    padding: 16,
    alignItems: 'center',
    marginTop: 24,
  },
  submitButtonDisabled: {
    backgroundColor: '#9CA3AF',
  },
  submitButtonText: {
    color: '#ffffff',
    fontSize: 16,
    fontWeight: '600',
  },
  cancelButton: {
    padding: 16,
    alignItems: 'center',
  },
  cancelButtonText: {
    color: '#6B7280',
    fontSize: 16,
    fontWeight: '600',
  },
  loadingMembersContainer: {
    padding: 20,
    alignItems: 'center',
  },
  emptyMembersContainer: {
    padding: 20,
    alignItems: 'center',
    flexDirection: 'row',
    justifyContent: 'center',
    gap: 8,
  },
  emptyMembersText: {
    fontSize: 14,
    color: '#6B7280',
  },
  memberItem: {
    flexDirection: 'row',
    alignItems: 'center',
    padding: 16,
    borderBottomWidth: 1,
    borderBottomColor: '#F3F4F6',
  },
  memberAvatar: {
    width: 40,
    height: 40,
    borderRadius: 20,
    backgroundColor: '#F3F4F6',
    justifyContent: 'center',
    alignItems: 'center',
    marginRight: 12,
  },
  memberProfileImage: {
    width: 40,
    height: 40,
    borderRadius: 20,
  },
  memberInfo: {
    flex: 1,
  },
  memberNameRow: {
    flexDirection: 'row',
    alignItems: 'center',
    justifyContent: 'space-between',
    marginBottom: 2,
  },
  memberName: {
    fontSize: 16,
    color: '#1f2937',
    fontWeight: '500',
    flex: 1,
  },
  linkedIndicator: {
    flexDirection: 'row',
    alignItems: 'center',
    backgroundColor: '#F0FDF4',
    paddingHorizontal: 6,
    paddingVertical: 2,
    borderRadius: 4,
    marginLeft: 8,
  },
  linkedText: {
    fontSize: 10,
    color: '#059669',
    fontWeight: '600',
    marginLeft: 2,
  },
  unlinkedIndicator: {
    flexDirection: 'row',
    alignItems: 'center',
    backgroundColor: '#F3F4F6',
    paddingHorizontal: 6,
    paddingVertical: 2,
    borderRadius: 4,
    marginLeft: 8,
  },
  unlinkedText: {
    fontSize: 10,
    color: '#6B7280',
    fontWeight: '500',
  },
  memberAgeGroup: {
    fontSize: 14,
    color: '#6B7280',
  },
  memberDetail: {
    fontSize: 12,
    color: '#374151',
    marginTop: 2,
    lineHeight: 16,
  },
  memberActions: {
    flexDirection: 'row',
    gap: 8,
  },
  memberActionButton: {
    width: 32,
    height: 32,
    borderRadius: 16,
    backgroundColor: '#F3F4F6',
    justifyContent: 'center',
    alignItems: 'center',
  },
  container: {
    flex: 1,
    backgroundColor: '#f8fafc',
  },
  header: {
    paddingHorizontal: 24,
    paddingTop: 60,
    paddingBottom: 20,
  },
  title: {
    fontSize: 28,
    fontWeight: 'bold',
    color: '#1f2937',
  },
  loadingContainer: {
    flex: 1,
    justifyContent: 'center',
    alignItems: 'center',
  },
  loadingText: {
    fontSize: 16,
    color: '#6b7280',
  },
  section: {
    marginBottom: 24,
    paddingHorizontal: 24,
  },
  sectionTitle: {
    fontSize: 18,
    fontWeight: 'bold',
    color: '#1f2937',
    marginBottom: 12,
  },
  userCard: {
    backgroundColor: '#ffffff',
    borderRadius: 16,
    padding: 20,
    flexDirection: 'row',
    alignItems: 'center',
    shadowColor: '#000',
    shadowOffset: {
      width: 0,
      height: 2,
    },
    shadowOpacity: 0.1,
    shadowRadius: 4,
    elevation: 3,
  },
  userAvatar: {
    width: 60,
    height: 60,
    borderRadius: 30,
    backgroundColor: '#F3F4F6',
    justifyContent: 'center',
    alignItems: 'center',
    marginRight: 16,
    position: 'relative',
  },
  profileImage: {
    width: 60,
    height: 60,
    borderRadius: 30,
  },
  uploadingOverlay: {
    position: 'absolute',
    top: 0,
    left: 0,
    right: 0,
    bottom: 0,
    backgroundColor: 'rgba(0, 0, 0, 0.5)',
    borderRadius: 30,
    justifyContent: 'center',
    alignItems: 'center',
  },
  cameraButton: {
    position: 'absolute',
    bottom: -2,
    right: -2,
    width: 24,
    height: 24,
    borderRadius: 12,
    backgroundColor: '#354eab',
    justifyContent: 'center',
    alignItems: 'center',
    borderWidth: 2,
    borderColor: '#ffffff',
  },
  userInfo: {
    flex: 1,
  },
  userName: {
    fontSize: 20,
    fontWeight: 'bold',
    color: '#1f2937',
    marginBottom: 4,
  },
  userEmail: {
    fontSize: 14,
    color: '#6b7280',
  },
  householdCard: {
    backgroundColor: '#ffffff',
    borderRadius: 12,
    padding: 16,
    flexDirection: 'row',
    alignItems: 'center',
    shadowColor: '#000',
    shadowOffset: {
      width: 0,
      height: 1,
    },
    shadowOpacity: 0.1,
    shadowRadius: 2,
    elevation: 2,
  },
  currentHouseholdCard: {
    borderColor: '#354eab',
    borderWidth: 2,
  },
  householdList: {
    backgroundColor: '#ffffff',
    borderRadius: 12,
    overflow: 'hidden',
    shadowColor: '#000',
    shadowOffset: {
      width: 0,
      height: 1,
    },
    shadowOpacity: 0.1,
    shadowRadius: 2,
    elevation: 2,
  },
  householdItem: {
    flexDirection: 'row',
    alignItems: 'center',
    padding: 16,
    borderBottomWidth: 1,
    borderBottomColor: '#F3F4F6',
  },
  selectedHousehold: {
    backgroundColor: colors.buttonSecondary + '22',
  },
  householdInfo: {
    marginLeft: 12,
    flex: 1,
  },
  householdName: {
    fontSize: 16,
    fontWeight: '600',
    color: '#1f2937',
    marginBottom: 2,
  },
  selectedHouseholdText: {
    color: '#354eab',
  },
  householdLocation: {
    fontSize: 14,
    color: '#6b7280',
  },
  householdJoinCode: {
    fontSize: 12,
    color: '#354eab',
    fontWeight: '600',
    marginTop: 2,
  },
  switchText: {
    fontSize: 14,
    color: '#354eab',
    marginLeft: 12,
  },
  membersList: {
    backgroundColor: '#ffffff',
    borderRadius: 12,
    overflow: 'hidden',
    shadowColor: '#000',
    shadowOffset: {
      width: 0,
      height: 1,
    },
    shadowOpacity: 0.1,
    shadowRadius: 2,
    elevation: 2,
  },
  membersHeader: {
    flexDirection: 'row',
    justifyContent: 'space-between',
    alignItems: 'center',
    padding: 16,
    borderBottomWidth: 1,
    borderBottomColor: '#F3F4F6',
  },
  membersTitle: {
    fontSize: 16,
    fontWeight: '600',
    color: '#1f2937',
  },
  addButton: {
    width: 32,
    height: 32,
    borderRadius: 16,
    backgroundColor: '#F3F4F6',
    justifyContent: 'center',
    alignItems: 'center',
  },
  actionList: {
    backgroundColor: '#ffffff',
    borderRadius: 12,
    overflow: 'hidden',
    shadowColor: '#000',
    shadowOffset: {
      width: 0,
      height: 1,
    },
    shadowOpacity: 0.1,
    shadowRadius: 2,
    elevation: 2,
  },
  actionItem: {
    flexDirection: 'row',
    alignItems: 'center',
    paddingHorizontal: 16,
    paddingVertical: 16,
    borderBottomWidth: 1,
    borderBottomColor: '#F3F4F6',
  },
  actionText: {
    fontSize: 16,
    color: '#1f2937',
    marginLeft: 12,
    fontWeight: '500',
  },
  actionItemDisabled: {
    opacity: 0.6,
  },
  menuList: {
    backgroundColor: '#ffffff',
    borderRadius: 12,
    overflow: 'hidden',
    shadowColor: '#000',
    shadowOffset: {
      width: 0,
      height: 1,
    },
    shadowOpacity: 0.1,
    shadowRadius: 2,
    elevation: 2,
  },
  menuItem: {
    flexDirection: 'row',
    alignItems: 'center',
    paddingHorizontal: 16,
    paddingVertical: 16,
    borderBottomWidth: 1,
    borderBottomColor: '#F3F4F6',
  },
  menuItemDisabled: {
    opacity: 0.6,
  },
  menuText: {
    fontSize: 16,
    color: '#1f2937',
    marginLeft: 12,
    fontWeight: '500',
  },
  signOutItem: {
    borderBottomWidth: 0,
  },
  signOutText: {
    color: '#354eab',
  },
  appInfo: {
    alignItems: 'center',
    paddingVertical: 20,
  },
  appName: {
    fontSize: 20,
    fontWeight: 'bold',
    color: '#1f2937',
    marginBottom: 4,
  },
  appVersion: {
    fontSize: 14,
    color: '#6b7280',
    marginBottom: 8,
  },
  appDescription: {
    fontSize: 14,
    color: '#6b7280',
    textAlign: 'center',
  },
  // Location styles
  locationCard: {
    backgroundColor: '#ffffff',
    borderRadius: 12,
    padding: 16,
    shadowColor: '#000',
    shadowOffset: {
      width: 0,
      height: 1,
    },
    shadowOpacity: 0.1,
    shadowRadius: 2,
    elevation: 2,
  },
  locationHeader: {
    flexDirection: 'row',
    justifyContent: 'space-between',
    alignItems: 'center',
    marginBottom: 16,
  },
  locationTitle: {
    fontSize: 16,
    fontWeight: '600',
    color: '#1f2937',
    marginBottom: 4,
  },
  locationSubtitle: {
    fontSize: 14,
    color: '#6b7280',
  },
  viewMapButton: {
    backgroundColor: colors.buttonSecondary,
    borderRadius: 8,
    padding: 12,
    alignItems: 'center',
    marginTop: 16,
  },
  viewMapButtonText: {
    color: '#ffffff',
    fontSize: 14,
    fontWeight: '600',
  },
  locationEdit: {
    width: 32,
    height: 32,
    borderRadius: 16,
    backgroundColor: '#F3F4F6',
    justifyContent: 'center',
    alignItems: 'center',
  },
  mapPreview: {
    width: '100%',
    height: 200, // Changed from 120 to 200 for better 2:3 ratio
    borderRadius: 8,
    overflow: 'hidden',
    backgroundColor: '#F3F4F6',
  },
  mapPlaceholder: {
    flex: 1,
    justifyContent: 'center',
    alignItems: 'center',
  },
  mapText: {
    fontSize: 14,
    color: '#6b7280',
    fontWeight: '500',
  },
  // Plan styles
  planList: {
    backgroundColor: '#ffffff',
    borderRadius: 12,
    overflow: 'hidden',
    shadowColor: '#000',
    shadowOffset: {
      width: 0,
      height: 1,
    },
    shadowOpacity: 0.1,
    shadowRadius: 2,
    elevation: 2,
  },
  planItem: {
    flexDirection: 'row',
    alignItems: 'center',
    padding: 16,
    borderBottomWidth: 1,
    borderBottomColor: '#F3F4F6',
  },
  planInfo: {
    flex: 1,
    marginRight: 12,
  },
  planTitle: {
    fontSize: 16,
    fontWeight: '500',
    color: '#1f2937',
    marginBottom: 4,
  },
  planDetail: {
    fontSize: 14,
    color: '#6b7280',
  },
});<|MERGE_RESOLUTION|>--- conflicted
+++ resolved
@@ -21,11 +21,8 @@
 import { formatPhoneNumber } from '@/utils/phoneUtils';
 import { pdfExportService, HouseholdData, InventoryData, ChecklistData, MapData } from '@/services/pdf-export';
 import { captureRef } from 'react-native-view-shot';
-<<<<<<< HEAD
 import { generateAllChecklists } from '@/lib/checklist';
-=======
 import * as ImagePicker from 'expo-image-picker';
->>>>>>> e00b3d47
 import { 
   Home,
   Users,
